import copy
from pathlib import Path
from time import monotonic

from rich.text import Text
from textual.app import App, ComposeResult
from textual.binding import Binding
from textual.containers import Container, Horizontal
from textual.reactive import reactive
from textual.screen import ModalScreen, Screen
from textual.widgets import (
    Button,
    Checkbox,
    DataTable,
    DirectoryTree,
    Header,
    Input,
    Label,
    RadioButton,
    RadioSet,
    Static,
    TabbedContent,
    TabPane,
)

from datashuttle import DataShuttle
from datashuttle.configs.canonical_configs import get_datatypes
from datashuttle.utils.folders import get_existing_project_paths_and_names

# RENAME ALL WIDGETS
# TCSS

<<<<<<< HEAD

class ShowConfigsDialog(ModalScreen):
    """
    This window is used to display the existing configs. The message
    above the displayed configs can be configured depending on
    whether a new project was created or an existing project was updated.

    This screen returns None, such that it is displayed until the
    user presses OK via a callback function. See
    `ConfigsContent.setup_configs_for_a_new_project_and_switch_to_tab_screen()`
    for more information.
    """

    def __init__(self, project_configs_dict, message_before_dict=""):
        super(ShowConfigsDialog, self).__init__()

        self.project_configs_dict = project_configs_dict
        self.message_before_dict = message_before_dict

    def compose(self):
        yield Container(
            Container(
                Static(
                    self.message_before_dict,
                    id="display_configs_message_label",
                ),
                DataTable(id="modal_table", show_header=False),
                id="display_configs_message_container",
            ),
            Container(Button("OK"), id="display_configs_ok_button"),
            id="display_configs_top_container",
        )

    def on_mount(self):
        """
        The first row is empty because the header is not displayed.
        """
        ROWS = [("", "")] + [
            (key, value) for key, value in self.project_configs_dict.items()
        ]

        table = self.query_one(DataTable)
        table.add_columns(*ROWS[0])

        for row in ROWS[1:]:
            styled_row = [Text(str(cell), justify="left") for cell in row]
            table.add_row(*styled_row)

    def on_button_pressed(self) -> None:
        self.dismiss(None)


=======
>>>>>>> 5581f4ea
class ErrorScreen(ModalScreen):
    """
    A screen for rendering error messages. The border of the
    central widget is red. The screen does not return any value.
    """

    def __init__(self, message):
        super(ErrorScreen, self).__init__()

        self.message = message

    def compose(self) -> ComposeResult:
        yield Container(
            Container(
                Static(self.message, id="errorscreen_message_label"),
                id="errorscreen_message_container",
            ),
            Container(Button("OK"), id="errorscreen_ok_button"),
            id="errorscreen_top_container",
        )

    def on_button_pressed(self) -> None:
        self.dismiss()


class DatatypeCheckboxes(Static):
    """
    Dynamically-populated checkbox widget for convenient datatype
    selection during folder creation.

    Attributes
    ----------

    type_out:
        List of datatypes selected by the user to be passed to `make_folders`
        (e.g. "behav" that will be passed to `make-folders`.)

    type_config:
        List of datatypes supported by NeuroBlueprint
    """

    type_out = reactive("all")

    def __init__(self):
<<<<<<< HEAD
        super(DatatypeCheckboxes, self).__init__()
=======
        super(TabScreenCheckboxes, self).__init__()
>>>>>>> 5581f4ea

        self.type_config = get_datatypes()

    def compose(self):
        for type in self.type_config:
            yield Checkbox(
                type.title(), id=f"tabscreen_{type}_checkbox", value=True
            )

    def on_checkbox_changed(self):
        """
        When a checkbox is clicked, update the `type_out` attribute
        with the datatypes to pass to `make_folders` datatype argument.
        """
        type_dict = {
            type: self.query_one(f"#tabscreen_{type}_checkbox").value
            for type in self.type_config
        }
        self.type_out = [
            datatype
            for datatype, is_on in zip(type_dict.keys(), type_dict.values())
            if is_on
        ]


def get_textual_compatible_project_configs(project_cfg):
    """
    This uses a datashuttle function to convert any pathlib to
    strings. Textualize inputs cannot take Path type. This
    conversion is in-place so configs must be copied.

    TODO: should this function go in datashuttle? or some tui-logic
    module, probably the latter as does not make sense to mix
    tui-logic with core datashuttle logic.
    """
    cfg_to_load = copy.deepcopy(project_cfg)
    project_cfg.convert_str_and_pathlib_paths(cfg_to_load, "path_to_str")
    return cfg_to_load


class ConfigsContent(Container):
    """
    This screen holds widgets and logic for setting datashuttle configs.
    It is used in `NewProjectPage` to instantiate a new project and
    initialise configs, or in `TabbedContent` to update an existing
    project's configs.

    If no project exists, additional widgets are shown to allow
    entry of a project name for new project initialisation, and some
    additional information. Widgets are filled with some sensible defaults.

    Otherwise, widgets are filled with the existing projects configs.
    """

    def __init__(self, parent_class, project):
        super(ConfigsContent, self).__init__()

        self.parent_class = parent_class
        self.project = project
        self.config_ssh_widgets = []

    def compose(self):
        """
        `self.config_ssh_widgets` are SSH-setup related widgets
        that are only required when the user selects the SSH
        connection method. These are displayed / hidden based on the
        `connection_method`

        `config_screen_widgets` are core config-related widgets that are
        always displayed.

        `init_only_config_screen_widgets` are only displayed if we
        are instantiating a new project.
        """
        self.config_ssh_widgets = [
            Label("Central Host ID"),
            Input(
                placeholder="e.g. username", id="configs_central_host_id_input"
            ),
            Label("Central Host Username"),
            Input(
                placeholder="e.g. ssh.swc.ucl.ac.uk",
                id="configs_central_host_username_input",
            ),
        ]

        config_screen_widgets = [
            Label("Local Path", id="configs_local_path_label"),
            Input(
                placeholder=r"e.g. C:\path\to\my_projects\my_first_project",
                id="configs_local_path_input",
            ),
            Label("Central Path", id="configs_central_path_label"),
            Input(
                placeholder="e.g. /central/live/username/my_projects/my_first_project",
                id="configs_central_path_input",
            ),
            Label("Connection Method", id="configs_connect_method_label"),
            RadioSet(
                RadioButton(
                    "Local Filesystem",
                    id="configs_local_filesystem_radiobutton",
                ),
                RadioButton("SSH", id="configs_ssh_radiobutton"),
                id="configs_connect_method_radioset",
            ),
            *self.config_ssh_widgets,
            Container(
                Checkbox(
                    "Overwrite Old Files",
                    value=False,
                    id="configs_overwrite_files_checkbox",
                ),
                Checkbox(
                    "Verbose", value=False, id="configs_verbosity_checkbox"
                ),
                Checkbox(
                    "Show Transfer Progress",
                    value=False,
                    id="configs_transfer_progress_checkbox",
                ),
                id="configs_transfer_options_container",
            ),
            Horizontal(
                Button("Configure Project", id="configs_set_configs_button")
            ),
        ]

        init_only_config_screen_widgets = [
            Label("Configure A New Project", id="configs_banner_label"),
            Horizontal(
                Static(
                    "Set your configurations for a new project. For more "
                    "details on each section,\nsee the Datashuttle "
                    "documentation. Once configs are set, you will "
                    "be able\nto use the 'Create' and 'Transfer' tabs.",
                    id="configs_info_label",
                )
            ),
            Label("Project Name", id="configs_name_label"),
            Input(
                placeholder="e.g. my_first_project", id="configs_name_input"
            ),
        ]

        if not self.project:
            config_screen_widgets = (
                init_only_config_screen_widgets + config_screen_widgets
            )

        yield Container(*config_screen_widgets, id="configs_container")

    def on_mount(self):
        """
        When we have mounted the widgets, the following logic depends on whether
        we are setting up a new project (`self.project is `None`) or have
        an instantiated project.

        If we have a project, then we want to fill
        the widgets with the existing configs. Otherwise, we set to some
        reasonable defaults, required to determine the display of SSH widgets.
        "overwrite_files_checkbox" should be off by default anyway if
        `value` is not set, but we set here anyway as it is critical
        this is not on by default.

        TODO: this duplicates how defaults are set between TUI and
        datashuttle API, which is not good. This should be centralised.
        """
        container = self.query_one("#configs_transfer_options_container")
        container.border_title = "Transfer Options"
        if self.project:
            self.fill_widgets_with_project_configs()
        else:
            radiobutton = self.query_one(
                "#configs_local_filesystem_radiobutton"
            )
            radiobutton.value = True
            self.switch_ssh_widgets_display(display_bool=False)

            checkbox = self.query_one("#configs_overwrite_files_checkbox")
            checkbox.value = False

    def on_radio_set_changed(self, event: RadioSet.Changed) -> None:
        """
        Update the displayed SSH widgets when the `connection_method`
        radiobuttons are changed.
        """
        display_bool = True if str(event.pressed.label) == "SSH" else False
        self.switch_ssh_widgets_display(display_bool)

    def switch_ssh_widgets_display(self, display_bool):
        """
        Show or hide SSH-related configs based on whether the current
        `connection_method` widget is "ssh" or "local_filesystem".
        """
        for widget in self.config_ssh_widgets:
            widget.display = display_bool

    def on_button_pressed(self, event: Button.Pressed):
        """
        Enables the Make Folders button to read out current input values
        and use these to call project.make_folders().
        """
        if event.button.id == "configs_set_configs_button":
            if not self.project:
                self.setup_configs_for_a_new_project_and_switch_to_tab_screen()
            else:
                self.setup_configs_for_an_existing_project()

    def setup_configs_for_a_new_project_and_switch_to_tab_screen(self):
        """
        If a project does not exist, we are in NewProjectScreen.
        We need to instantiate a new project based on the project name,
        create configs based on the current widget settings, and display
        any errors to the user, along with confirmation and the
        currently set configs.

        Once complete, we dismiss the parent screen (NewProjectScreen),
        returning the new instantiated project. Due to the mainwindow
        `push_screen` callback, this will open the TabbedContent window
        with the new project.

        Note that in order to wait at the ShowConfigsDialog screen
        until the user presses 'OK', it is necessary to wait for a
        callback function from this screen. We do not care about it's
        output, so make the callback a lambda function that when called
        will immediately call the parent's dismiss function with the
        newly instantiated project.
        """
        project_name = self.query_one("#configs_name_input").value

        try:
            project = DataShuttle(project_name)

            cfg_kwargs = self.get_datashuttle_inputs_from_widgets()

            project.make_config_file(**cfg_kwargs)

            self.parent_class.mainwindow.push_screen(
                ShowConfigsDialog(
                    get_textual_compatible_project_configs(project.cfg),
                    "A DataShuttle project with the below "
                    "configs has now been created.\n\n Click 'OK' to proceed to "
                    "the project page, where you will \n be able to create and "
                    "transfer project folders.",
                ),
                lambda _: self.parent_class.dismiss(project),
            )

        except BaseException as e:
            self.parent_class.mainwindow.show_modal_error_dialog(str(e))

    def setup_configs_for_an_existing_project(self):
        """
        If the project already exists, we are on the TabbedContent
        screen. We need to get the configs to set from the current
        widget values and display the set values (or an error if
        there was a problem during setup) to the user.
        """
        cfg_kwargs = self.get_datashuttle_inputs_from_widgets()

        try:
            self.project.make_config_file(**cfg_kwargs)

            configs_to_show = get_textual_compatible_project_configs(
                self.project.cfg
            )

            self.parent_class.mainwindow.push_screen(
                ShowConfigsDialog(
                    configs_to_show,
                    "The configs for this project have been successfully"
                    " set to the following values:",
                )
            )
        except BaseException as e:
            self.parent_class.mainwindow.show_modal_error_dialog(str(e))

    def fill_widgets_with_project_configs(self):
        """
        If a configured project already exists, we want to fill the
        widgets with the current project configs. This in some instances
        requires recasting to a new type of changing the value.

        In the case of the `connection_method` widget, the associated
        "ssh" widgets are hidden / displayed based on the current setting,
        in `self.switch_ssh_widgets_display()`.
        """
        cfg_to_load = get_textual_compatible_project_configs(self.project.cfg)

        # Local Path
        input = self.query_one("#configs_local_path_input")
        input.value = cfg_to_load["local_path"]

        # Central Path
        input = self.query_one("#configs_central_path_input")
        input.value = cfg_to_load["central_path"]

        # Connection Method
        ssh_on = True if cfg_to_load["connection_method"] == "ssh" else False

        radiobutton = self.query_one("#configs_ssh_radiobutton")
        radiobutton.value = ssh_on

        radiobutton = self.query_one("#configs_local_filesystem_radiobutton")
        radiobutton.value = not ssh_on

        self.switch_ssh_widgets_display(display_bool=ssh_on)

        # Central Host ID
        input = self.query_one("#configs_central_host_id_input")
        value = (
            ""
            if cfg_to_load["central_host_id"] is None
            else cfg_to_load["central_host_id"]
        )
        input.value = value

        # Central Host Username
        input = self.query_one("#configs_central_host_username_input")
        value = (
            ""
            if cfg_to_load["central_host_username"] is None
            else cfg_to_load["central_host_username"]
        )
        input.value = value

        # Overwrite Files Checkbox
        checkbox = self.query_one("#configs_overwrite_files_checkbox")
        checkbox.value = self.project.cfg["overwrite_old_files"]

        # Transfer Verbosity
        checkbox = self.query_one("#configs_verbosity_checkbox")
        bool = True if self.project.cfg["transfer_verbosity"] == "v" else False
        checkbox.value = bool

        # Show Transfer Progress
        checkbox = self.query_one("#configs_transfer_progress_checkbox")
        checkbox.value = self.project.cfg["show_transfer_progress"]

    def get_datashuttle_inputs_from_widgets(self):
        """
        Get the configs to pass to `make_config_file()` from
        the current TUI settings. In some instances this requires
        changing the value form (e.g. from `bool` to `"-v"` in
        'transfer verbosity'.
        """
        cfg_kwargs = {}

        cfg_kwargs["local_path"] = self.query_one(
            "#configs_local_path_input"
        ).value

        cfg_kwargs["central_path"] = self.query_one(
            "#configs_central_path_input"
        ).value

        cfg_kwargs["connection_method"] = (
            "ssh"
            if self.query_one("#configs_ssh_radiobutton").value
            else "local_filesystem"
        )

        cfg_kwargs["central_host_id"] = self.query_one(
            "#configs_central_host_id_input"
        ).value

        cfg_kwargs["central_host_username"] = self.query_one(
            "#configs_central_host_username_input"
        ).value

        cfg_kwargs["overwrite_old_files"] = self.query_one(
            "#configs_overwrite_files_checkbox"
        ).value

        verbosity_kwarg = (
            "vv"
            if self.query_one("#configs_verbosity_checkbox").value
            else "v"
        )
        cfg_kwargs["transfer_verbosity"] = verbosity_kwarg

        cfg_kwargs["show_transfer_progress"] = self.query_one(
            "#configs_transfer_progress_checkbox"
        ).value

        return cfg_kwargs


class NewProjectScreen(Screen):
    """
    Screen for setting up a new datashuttle project, by
    inputting the desired configs. This uses the
    ConfigsConent window to display and set the configs.

    If "Main Manu" button is pressed, the callback function
    returns None, so the project screen is not switched to.

    Otherwise, the logic for creating and validating the
    project is in ConfigsContent. ConfigsContent calls
    the dismiss method of this class to return
    an initialised project to mainwindow.
    See ConfigsContent.on_button_pressed() for more details

    Parameters
    ----------

    mainwindow : TuiApp
    """

    TITLE = "Make New Project"

    def __init__(self, mainwindow):
        super(NewProjectScreen, self).__init__()

        self.mainwindow = mainwindow

    def compose(self):
        yield Header()
        yield Button("Main Menu", id="all_main_menu_buttons")
        yield ConfigsContent(self, project=None)

    def on_button_pressed(self, event: Button.Pressed):
        if event.button.id == "all_main_menu_buttons":
            self.dismiss(None)


class TabScreen(Screen):
    """
    Screen containing the Create and Transfer tabs. This is
    the primary screen within which the user interacts with
    a pre-configured project.

<<<<<<< HEAD
    The 'Create' tab interacts with Datashuttle's `make_folders()`
    method to create new project folders.

    The 'Transfer' tab, XXX.

    The 'Configs' tab displays the current project's configurations
    and allows configs to be reset. This is an instantiation of the
    ConfigsContent window, which is also shared by `Make New Project`.
    See ConfigsContent for more information.

    Parameters
    ----------

    mainwindow : TuiApp
        The main application window used for coordinating screen display.

    project : DataShuttle
        An instantiated datashuttle project.
    """
=======
    TITLE = "Manage Project"
>>>>>>> 5581f4ea

    prev_click_time = 0.0

    def __init__(self, mainwindow, project):
        super(TabScreen, self).__init__()

        self.mainwindow = mainwindow
        self.project = project
        self.title = f"Project: {self.project.project_name}"

    def compose(self) -> ComposeResult:
        yield Header()
<<<<<<< HEAD
        yield Button("Main Menu", id="all_main_menu_buttons")
        with TabbedContent(
            id="tabscreen_tabbed_content", initial="tabscreen_create_tab"
        ):
=======
        yield Button("Main Menu", id="tabscreen_main_menu_button")
        with TabbedContent(id="tabscreen_tabbed_content"):
>>>>>>> 5581f4ea
            with TabPane("Create", id="tabscreen_create_tab"):
                yield DirectoryTree(
                    self.project.cfg.data["local_path"],
                    id="tabscreen_directorytree",
                )
                yield Label("Subject(s)", id="tabscreen_subject_label")
                yield Input(
                    id="tabscreen_subject_input", placeholder="e.g. sub-001"
                )
                yield Label("Session(s)", id="tabscreen_session_label")
                yield Input(
                    id="tabscreen_session_input", placeholder="e.g. ses-001"
                )
                yield Label("Datatype(s)", id="tabscreen_datatype_label")
<<<<<<< HEAD
                yield DatatypeCheckboxes()
=======
                yield TabScreenCheckboxes()
>>>>>>> 5581f4ea
                yield Button("Make Folders", id="tabscreen_make_folder_button")

            with TabPane("Transfer", id="tabscreen_transfer_tab"):
                yield Label("Transfer; Seems to work!")

            with TabPane("Configs", id="tabscreen_configs_tab"):
                yield ConfigsContent(self, self.project)

    # TODO: the upcoming refactor will be super nice because the logic
    # that handles button presses can be split across the relevant
    # tab classes.
    def on_directory_tree_directory_selected(
        self, event: DirectoryTree.DirectorySelected
    ):
        """
        Upon double-clicking a directory within the directory-tree
        widget, replace contents of the \'Subject\' and/or \'Session\'
        input widgets, depending on the prefix of the directory selected.
        Double-click time is set to the Windows default duration (500 ms).
        """

        click_time = monotonic()
        if click_time - self.prev_click_time < 0.5:
            if event.path.stem.startswith("sub-"):
                self.query_one("#tabscreen_subject_input").value = str(
                    event.path.stem
                )
            if event.path.stem.startswith("ses-"):
                self.query_one("#tabscreen_session_input").value = str(
                    event.path.stem
                )
        self.prev_click_time = click_time

    def on_button_pressed(self, event: Button.Pressed):
        """
        Enables the Make Folders button to read out current input values
        and use these to call project.make_folders().
        """
        if event.button.id == "tabscreen_make_folder_button":
            sub_dir = self.query_one("#tabscreen_subject_input").value
            ses_dir = self.query_one("#tabscreen_session_input").value

            try:
                self.project.make_folders(
                    sub_names=sub_dir,
                    ses_names=ses_dir,
                    datatype=self.query_one("DatatypeCheckboxes").type_out,
                )
                self.query_one("#tabscreen_directorytree").reload()
            except BaseException as e:
                self.mainwindow.show_modal_error_dialog(str(e))
                return

        elif event.button.id == "all_main_menu_buttons":
            self.dismiss()


class ProjectSelector(Screen):
    """
<<<<<<< HEAD
    The project selection screen. Finds and displays DataShuttle
    projects present on the local system.

    `self.dismiss()` returns an initialised project if initialisation
    was successful. Otherwise, in case "Main Menu` button is pressed,
    returns None to return without effect to the main menu.,

    Parameters
    ----------

    mainwindow : TuiApp
        The main TUI app, functions on which are used to coordinate
        screen display.

=======
    The DataShuttle TUI's project selection screen. Finds and displays
    DataShuttle projects present on the local system.
>>>>>>> 5581f4ea
    """

    TITLE = "Select Project"

    def __init__(self, mainwindow):
        super(ProjectSelector, self).__init__()

        self.project_names = get_existing_project_paths_and_names()[0]
        self.mainwindow = mainwindow

    def compose(self):
        yield Header(id="project_select_header")
<<<<<<< HEAD
        yield Button("Main Menu", id="all_main_menu_buttons")
=======
        yield Button("Main Menu", id="project_select_main_menu_button")
>>>>>>> 5581f4ea
        yield Container(
            *[Button(name, id=name) for name in self.project_names],
            id="project_select_top_container",
        )

    def on_button_pressed(self, event: Button.Pressed):
        if event.button.id in self.project_names:
            try:
                project = DataShuttle(str(event.button.id))
            except BaseException as e:
                self.mainwindow.show_modal_error_dialog(str(e))
                return
            self.dismiss(project)
<<<<<<< HEAD

        elif event.button.id == "all_main_menu_buttons":
=======
        elif event.button.id == "project_select_main_menu_button":
>>>>>>> 5581f4ea
            self.dismiss(False)


class TuiApp(App):
    """
    The main app page for the DataShuttle TUI.

<<<<<<< HEAD
    This class acts as a base class from which all windows
    (select existing project, make new project, settings and
    get help are raised).

=======
>>>>>>> 5581f4ea
    Running this application in a main block as below
    if __name__ == __main__:
         app = MyApp()
         app.run()

    Initialises the TUI event loop and starts the application.
    """

    tui_path = Path(__file__).parent
    CSS_PATH = list(Path(tui_path / "css").glob("*.tcss"))

    BINDINGS = [
        Binding("ctrl+d", "toggle_dark", "Toggle Dark Mode", priority=True)
    ]

    def compose(self):
        yield Container(
            Label("DataShuttle", id="mainwindow_banner_label"),
            Button(
                "Select Existing Project",
                id="mainwindow_existing_project_button",
            ),
            Button("Make New Project", id="mainwindow_new_project_button"),
            Button("Settings", id="mainwindow_settings_button"),
            Button("Get Help", id="mainwindow_get_help_button"),
            id="mainwindow_contents_container",
        )

    def on_button_pressed(self, event: Button.Pressed):
<<<<<<< HEAD
        """
        When a button is pressed, a new screen is displayed with
        `push_screen`. The second argument is a callback to
        load the project page, with an initialised project
        or `None` (in case no project was selected).

        Error handling is at the level of the individual screens,
        but presentation of the error dialog is handled in
        `self.show_modal_error_dialog()`.
        """
        if event.button.id == "mainwindow_existing_project_button":
            self.push_screen(ProjectSelector(self), self.load_project_page)

        elif event.button.id == "mainwindow_new_project_button":
            self.push_screen(
                NewProjectScreen(self),
                self.load_project_page,
            )

=======
        if event.button.id == "mainwindow_existing_project_button":
            self.push_screen(ProjectSelector(self), self.load_project_page)

>>>>>>> 5581f4ea
    def load_project_page(self, project):
        if project:
            self.push_screen(TabScreen(self, project))

    def show_modal_error_dialog(self, message):
<<<<<<< HEAD
        self.push_screen(ErrorScreen(message))
=======
        # TODO: This `replace()` is super hacky. Will have to handle assert
        # messages centrally , depending on whether piping to GUI
        # or API / CLI.
        self.push_screen(ErrorScreen(message.replace(". ", ".\n\n")))
>>>>>>> 5581f4ea


if __name__ == "__main__":
    TuiApp().run()<|MERGE_RESOLUTION|>--- conflicted
+++ resolved
@@ -30,7 +30,6 @@
 # RENAME ALL WIDGETS
 # TCSS
 
-<<<<<<< HEAD
 
 class ShowConfigsDialog(ModalScreen):
     """
@@ -83,8 +82,6 @@
         self.dismiss(None)
 
 
-=======
->>>>>>> 5581f4ea
 class ErrorScreen(ModalScreen):
     """
     A screen for rendering error messages. The border of the
@@ -129,11 +126,7 @@
     type_out = reactive("all")
 
     def __init__(self):
-<<<<<<< HEAD
         super(DatatypeCheckboxes, self).__init__()
-=======
-        super(TabScreenCheckboxes, self).__init__()
->>>>>>> 5581f4ea
 
         self.type_config = get_datatypes()
 
@@ -567,7 +560,6 @@
     the primary screen within which the user interacts with
     a pre-configured project.
 
-<<<<<<< HEAD
     The 'Create' tab interacts with Datashuttle's `make_folders()`
     method to create new project folders.
 
@@ -587,9 +579,6 @@
     project : DataShuttle
         An instantiated datashuttle project.
     """
-=======
-    TITLE = "Manage Project"
->>>>>>> 5581f4ea
 
     prev_click_time = 0.0
 
@@ -602,15 +591,10 @@
 
     def compose(self) -> ComposeResult:
         yield Header()
-<<<<<<< HEAD
         yield Button("Main Menu", id="all_main_menu_buttons")
         with TabbedContent(
             id="tabscreen_tabbed_content", initial="tabscreen_create_tab"
         ):
-=======
-        yield Button("Main Menu", id="tabscreen_main_menu_button")
-        with TabbedContent(id="tabscreen_tabbed_content"):
->>>>>>> 5581f4ea
             with TabPane("Create", id="tabscreen_create_tab"):
                 yield DirectoryTree(
                     self.project.cfg.data["local_path"],
@@ -625,11 +609,7 @@
                     id="tabscreen_session_input", placeholder="e.g. ses-001"
                 )
                 yield Label("Datatype(s)", id="tabscreen_datatype_label")
-<<<<<<< HEAD
                 yield DatatypeCheckboxes()
-=======
-                yield TabScreenCheckboxes()
->>>>>>> 5581f4ea
                 yield Button("Make Folders", id="tabscreen_make_folder_button")
 
             with TabPane("Transfer", id="tabscreen_transfer_tab"):
@@ -689,7 +669,6 @@
 
 class ProjectSelector(Screen):
     """
-<<<<<<< HEAD
     The project selection screen. Finds and displays DataShuttle
     projects present on the local system.
 
@@ -704,10 +683,6 @@
         The main TUI app, functions on which are used to coordinate
         screen display.
 
-=======
-    The DataShuttle TUI's project selection screen. Finds and displays
-    DataShuttle projects present on the local system.
->>>>>>> 5581f4ea
     """
 
     TITLE = "Select Project"
@@ -720,11 +695,7 @@
 
     def compose(self):
         yield Header(id="project_select_header")
-<<<<<<< HEAD
         yield Button("Main Menu", id="all_main_menu_buttons")
-=======
-        yield Button("Main Menu", id="project_select_main_menu_button")
->>>>>>> 5581f4ea
         yield Container(
             *[Button(name, id=name) for name in self.project_names],
             id="project_select_top_container",
@@ -738,12 +709,8 @@
                 self.mainwindow.show_modal_error_dialog(str(e))
                 return
             self.dismiss(project)
-<<<<<<< HEAD
 
         elif event.button.id == "all_main_menu_buttons":
-=======
-        elif event.button.id == "project_select_main_menu_button":
->>>>>>> 5581f4ea
             self.dismiss(False)
 
 
@@ -751,13 +718,10 @@
     """
     The main app page for the DataShuttle TUI.
 
-<<<<<<< HEAD
     This class acts as a base class from which all windows
     (select existing project, make new project, settings and
-    get help are raised).
-
-=======
->>>>>>> 5581f4ea
+    get help) are raised.
+
     Running this application in a main block as below
     if __name__ == __main__:
          app = MyApp()
@@ -787,7 +751,6 @@
         )
 
     def on_button_pressed(self, event: Button.Pressed):
-<<<<<<< HEAD
         """
         When a button is pressed, a new screen is displayed with
         `push_screen`. The second argument is a callback to
@@ -807,24 +770,12 @@
                 self.load_project_page,
             )
 
-=======
-        if event.button.id == "mainwindow_existing_project_button":
-            self.push_screen(ProjectSelector(self), self.load_project_page)
-
->>>>>>> 5581f4ea
     def load_project_page(self, project):
         if project:
             self.push_screen(TabScreen(self, project))
 
     def show_modal_error_dialog(self, message):
-<<<<<<< HEAD
         self.push_screen(ErrorScreen(message))
-=======
-        # TODO: This `replace()` is super hacky. Will have to handle assert
-        # messages centrally , depending on whether piping to GUI
-        # or API / CLI.
-        self.push_screen(ErrorScreen(message.replace(". ", ".\n\n")))
->>>>>>> 5581f4ea
 
 
 if __name__ == "__main__":
