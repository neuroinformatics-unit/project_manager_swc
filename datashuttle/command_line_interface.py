import argparse
import warnings
from typing import Any, Callable

import simplejson

from datashuttle.configs import load_configs
from datashuttle.datashuttle import DataShuttle
from datashuttle.utils import utils

PROTECTED_TEST_PROJECT_NAME = "ds_protected_test_name"


# -----------------------------------------------------------------------------
# Utils
# -----------------------------------------------------------------------------


def process_docstring(message):
    """
    Sphinx is quite specific about the docstrings allowed
    """
    message = message.replace("-", "")
    message = message.split("Parameters")[0]
    return message


def run_command(
    project: DataShuttle, function: Callable, *args: Any, **kwargs: Any
) -> None:
    """
    Central function for running any methods command. The CLI
    interface works as a wrapper around datashuttle methods.
    On CLI call, a project with passed project_name is initialised.
    This is then passed to the CLI wrapper of the
    particular function called (e.g. update_config) which calls this
    function with the appropriate methods and arguments to call
    datashuttle.

    Note the arguments from the CLI are passed directly to the
    datashuttle function and so CLI arguments MUST match exactly
    the argument names on the datashuttle API. argparse will convert
    dash to underscore for stored variable names.

    If project is projected (see PROTECTED_TEST_PROJECT_NAME),
    dump the variables to stdout, so they can be checked.
    Otherwise, run the DataShuttle function.

    Parameters
    ----------

    project : an initialised DataShuttle project
        e.g. project = DataShuttle("project_name")

    function : datashuttle function to call, e.g.
        project.make_config_file. Note this is the
        actual function object.

    *args : positional args to call the function with

    **kwargs : keyword arguments to call the function with.
    """
    if project.project_name == PROTECTED_TEST_PROJECT_NAME:
        print("TEST_OUT_START: ", simplejson.dumps([args, kwargs]))
    else:
        function(*args, **kwargs)


def make_kwargs(args: Any) -> dict:
    """
    Turn the list of arguments passed to the CLI
    to keyword arguments. Remove the project name
    and "func" args which are also included by default.
    """
    kwargs = vars(args)
    del kwargs["func"]
    del kwargs["project_name"]
    return kwargs


def help(help_type: str) -> str:
    """
    Convenience function to hold frequently used
    argument help strings.
    """
    if help_type == "flag_default_false":
        help_str = "flag (default False)"

    elif help_type == "required_str":
        help_str = "Required: (str)"

    elif help_type == "optional_flag_default_false":
        help_str = "Optional: flag (default False)"

    elif help_type == "required_str_single_or_multiple":
        help_str = "Required: (str, single or multiple)"

    elif help_type == "required_str_single_or_multiple_or_all":
        help_str = "Required: (str, single or multiple) ('all' for all)"

    return help_str


# -----------------------------------------------------------------------------
# Entry Point to the CLI
# -----------------------------------------------------------------------------

description = (
    "----------------------------------------------------------------------\n"
    "DataShuttle command line interface. "
    "\n\n"
    "datashuttle [PROJECT NAME] [COMMAND] [OPTIONS]"
    "\n\n"
    "To get detailed help for commands and their optional arguments, "
    "\ntype datashuttle [PROJECT NAME] [COMMAND] --help'"
    "\n\n"
    "On first use it is necessary to setup configurations. \ne.g."
    "'datashuttle [PROJECT NAME] make-config-file [OPTIONS]'"
    "\n\n"
    "see \n'datashuttle <project_name> make-config-file --help'"
    "\nfor full list of options."
    "\n\n"
    "All command and argument names are matched to the API "
    "documentation. "
    "\n\n"
    "----------------------------------------------------------------------"
)

# -----------------------------------------------------------------------------
# Setup
# -----------------------------------------------------------------------------


def make_config_file(project: DataShuttle, args: Any) -> None:
    """
    Run make_config_file on datashuttle API after processing CLI
    arguments. handle_cli_or_supplied_config_bools() will turn
    string representation of bool and None into python datatypes.
    """
    kwargs = make_kwargs(args)
    filtered_kwargs = {k: v for k, v in kwargs.items() if v is not None}

    filtered_kwargs = load_configs.handle_cli_or_supplied_config_bools(
        filtered_kwargs
    )

    run_command(
        project,
        project.make_config_file,
        **filtered_kwargs,
    )


# -----------------------------------------------------------------------------
# Update Config
# -----------------------------------------------------------------------------


def update_config(project: DataShuttle, args: Any) -> None:
    """"""
    kwargs = make_kwargs(args)
    option_key = kwargs["option_key"]
    option_key = option_key.replace("-", "_")
    new_info = kwargs["new_info"]

    run_command(
        project,
        project.update_config,
        option_key,
        new_info,
    )


# -----------------------------------------------------------------------------
# Setup SSH
# -----------------------------------------------------------------------------


def setup_ssh_connection_to_remote_server(*args: Any) -> None:
    """"""
    project = args[0]
    project.setup_ssh_connection_to_remote_server()


# -----------------------------------------------------------------------------
# Make Sub Folders
# -----------------------------------------------------------------------------


def make_sub_folders(project: DataShuttle, args: Any) -> None:
    """"""
    kwargs = make_kwargs(args)

    filtered_kwargs = {k: v for k, v in kwargs.items() if v is not None}

    run_command(project, project.make_sub_folders, **filtered_kwargs)


# -----------------------------------------------------------------------------
# Transfer
# -----------------------------------------------------------------------------

# Upload Data -----------------------------------------------------------------


def upload_data(project: DataShuttle, args: Any) -> None:
    """"""
    kwargs = make_kwargs(args)

    filtered_kwargs = {k: v for k, v in kwargs.items() if v is not None}

    run_command(
        project,
        project.upload_data,
        **filtered_kwargs,
    )


# Upload All ------------------------------------------------------------------


def upload_all(*args: Any) -> None:
    """"""
    project = args[0]
    project.upload_all()


# Download Data ---------------------------------------------------------------


def download_data(project: DataShuttle, args: Any) -> None:
    """"""
    kwargs = make_kwargs(args)

    filtered_kwargs = {k: v for k, v in kwargs.items() if v is not None}

    run_command(
        project,
        project.download_data,
        **filtered_kwargs,
    )


# Download All ----------------------------------------------------------------


def download_all(*args: Any) -> None:
    """"""
    project = args[0]
    project.download_all()


# Upload Project Folder or File -----------------------------------------------


def upload_project_folder_or_file(project: DataShuttle, args: Any) -> None:
    """"""
    kwargs = make_kwargs(args)

    run_command(
        project,
        project.upload_project_folder_or_file,
        kwargs.pop("filepath"),
        **kwargs,
    )


# Download Project Folder or File ------------------------------------------------


def download_project_folder_or_file(project: DataShuttle, args: Any) -> None:
    """"""
    kwargs = make_kwargs(args)

    run_command(
        project,
        project.download_project_folder_or_file,
        kwargs.pop("filepath"),
        **kwargs,
    )


# -----------------------------------------------------------------------------
# Getters
# -----------------------------------------------------------------------------
# Almost worth creating a function factory for these, only thing that changes is
# DataShuttle function. But code would be hard to understand and only 4 cases...

# Get Local Path --------------------------------------------------------------


def show_local_path(*args: Any) -> None:
    """"""
    project = args[0]
    project.show_local_path()


# Get Appdir Path -------------------------------------------------------------


def show_datashuttle_path(*args: Any) -> None:
    """"""
    project = args[0]
    project.show_datashuttle_path()


# Get Config Path -------------------------------------------------------------


def show_config_path(*args: Any) -> None:
    """"""
    project = args[0]
    project.show_config_path()


# Get Remote Path -------------------------------------------------------------


def show_remote_path(*args: Any) -> None:
    """"""
    project = args[0]
    project.show_remote_path()


# Show Configs ----------------------------------------------------------------


def show_configs(*args: Any) -> None:
    """"""
    project = args[0]
    project.show_configs()


<<<<<<< HEAD
# Show Logging Path ----------------------------------------------------------


def show_logging_path(*args: Any) -> None:
    """"""
    project = args[0]
    project.show_logging_path()


=======
>>>>>>> 797a5cca
# Show Local Tree ------------------------------------------------------------


def show_local_tree(*args: Any) -> None:
    """"""
    project = args[0]
    project.show_local_tree()


# Check Name Processing -----------------------------------------------------------


def check_name_formatting(project: DataShuttle, args: Any) -> None:

    kwargs = make_kwargs(args)

    run_command(
        project,
        project.check_name_formatting,
        kwargs.pop("names"),
        **kwargs,
    )


# Supply Own Config -----------------------------------------------------------

#
def supply_config_file(project: DataShuttle, args: Any) -> None:

    kwargs = make_kwargs(args)

    run_command(
        project,
        project.supply_config_file,
        kwargs["path_to_config"],
    )


def construct_parser():
    """
    Return the argparse argument parser. This
    is required to be a function for docs building
    with sphinx-argparse.
    """
    parser = argparse.ArgumentParser(
        prog="datashuttle",
        usage="%(prog)s [PROJECT NAME]",  # old-style format required
        description=description,
        formatter_class=argparse.RawTextHelpFormatter,
    )

    parser.add_argument(
        dest="project_name",
    )
    subparsers = parser.add_subparsers()

    # Make Config File
    # -------------------------------------------------------------------------

    make_config_file_parser = subparsers.add_parser(
        "make-config-file",
        aliases=["make_config_file"],
        description=process_docstring(DataShuttle.make_config_file.__doc__),
        formatter_class=argparse.RawTextHelpFormatter,
        help="",
    )
    make_config_file_parser.set_defaults(func=make_config_file)

    make_config_file_parser.add_argument(
        "local_path", type=str, help=help("required_str")
    )

    make_config_file_parser.add_argument(
        "remote_path", type=str, help=help("required_str")
    )

    make_config_file_parser.add_argument(
        "connection_method", type=str, help=help("required_str")
    )

    make_config_file_parser = make_config_file_parser.add_argument_group(
        "named arguments:"
    )  # type: ignore

    make_config_file_parser.add_argument(
        "--remote-host-id",
        "--remote_host_id",
        required=False,
        type=str,
        help="(str)",
    )
    make_config_file_parser.add_argument(
        "--remote-host-username",
        "--remote_host_username",
        required=False,
        help="(str)",
    )
    make_config_file_parser.add_argument(
        "--overwrite-old-files",
        "--overwrite_old_files",
        required=False,
        action="store_true",
        help=help("flag_default_false"),
    )
    make_config_file_parser.add_argument(
        "--transfer-verbosity",
        "--transfer_verbosity",
        required=False,
        help="(str)",
    )
    make_config_file_parser.add_argument(
        "--show-transfer-progress",
        "--show_transfer_progress",
        required=False,
        action="store_true",
        help=help("flag_default_false"),
    )
    make_config_file_parser.add_argument(
        "--use-ephys",
        "--use_ephys",
        required=False,
        action="store_true",
        help=help("flag_default_false"),
    )
    make_config_file_parser.add_argument(
        "--use-behav",
        "--use_behav",
        required=False,
        action="store_true",
        help=help("flag_default_false"),
    )
    make_config_file_parser.add_argument(
        "--use-funcimg",
        "--use_funcimg",
        required=False,
        action="store_true",
        help=help("flag_default_false"),
    )
    make_config_file_parser.add_argument(
        "--use-histology",
        "--use_histology",
        required=False,
        action="store_true",
        help=help("flag_default_false"),
    )

    make_config_file_parser = subparsers.add_parser(
        "update-config",
        aliases=["update_config"],
        description=f"{process_docstring(DataShuttle.update_config.__doc__)} "
        f"\nThe option key should be in the form of config file keys"
        f"(e.g. remote_path, local_path)\n"
        f"EXAMPLE: datashuttle test update_config remote_path 'test_path'",
        formatter_class=argparse.RawTextHelpFormatter,
        help="",
    )
    make_config_file_parser.set_defaults(func=update_config)

    make_config_file_parser.add_argument(
        "option_key",
        action="store",
        help="(str) (see make_config_file --help)",
    )
    make_config_file_parser.add_argument(
        "new_info",
        action="store",
        help="(str or bool) depending on option key",
    )

    # SSH connection to remote server
    # ----------------------------------------------------------------------

    setup_ssh_connection_to_remote_server_parser = subparsers.add_parser(
        "setup-ssh-connection-to-remote-server",
        aliases=["setup_ssh_connection_to_remote_server"],
        description=process_docstring(
            DataShuttle.setup_ssh_connection_to_remote_server.__doc__
        ),
        formatter_class=argparse.RawTextHelpFormatter,
        help="",
    )
    setup_ssh_connection_to_remote_server_parser.set_defaults(
        func=setup_ssh_connection_to_remote_server
    )

    # Make Sub Folder
    # ----------------------------------------------------------------------

    make_sub_folders_parser = subparsers.add_parser(
        "make-sub-folders",
        aliases=["make_sub_folders"],
        description=process_docstring(DataShuttle.make_sub_folders.__doc__),
        formatter_class=argparse.RawTextHelpFormatter,
        help="",
    )
    make_sub_folders_parser = make_sub_folders_parser.add_argument_group(
        "named arguments:"
    )  # type: ignore
    make_sub_folders_parser.set_defaults(func=make_sub_folders)

    make_sub_folders_parser.add_argument(
        "--sub-names",
        "--sub_names",
        "-sub",
        type=str,
        nargs="+",
        required=True,
        help=help("required_str_single_or_multiple_or_all"),
    )
    make_sub_folders_parser.add_argument(
        "--ses-names",
        "--ses_names",
        "-ses",
        nargs="+",
        type=str,
        required=False,
        help="Optional: (str, single or multiple) (selection of data types, or 'all')",
    )
    make_sub_folders_parser.add_argument(
        "--data-type",
        "--data_type",
        "-dt",
        type=str,
        nargs="+",
        required=False,
        default="all",  # TODO: this is not nice, should read the default from API NOT duplicate in CLI
        help=help("required_str_single_or_multiple_or_all"),
    )

    # Upload Data
    # ----------------------------------------------------------------------

    upload_data_parser = subparsers.add_parser(
        "upload-data",
        aliases=["upload_data"],
        description=process_docstring(DataShuttle.upload_data.__doc__),
        formatter_class=argparse.RawTextHelpFormatter,
        help="",
    )
    upload_data_parser = upload_data_parser.add_argument_group(
        "named arguments:"
    )  # type: ignore
    upload_data_parser.set_defaults(func=upload_data)

    upload_data_parser.add_argument(
        "--sub-names",
        "--sub_names",
        "-sub",
        type=str,
        nargs="+",
        required=True,
        help=help("required_str_single_or_multiple_or_all"),
    )
    upload_data_parser.add_argument(
        "--ses-names",
        "--ses_names",
        "-ses",
        type=str,
        nargs="+",
        required=True,
        help=help("required_str_single_or_multiple_or_all"),
    )
    upload_data_parser.add_argument(
        "--data-type",
        "--data_type",
        "-dt",
        type=str,
        nargs="+",
        required=False,
        help="Optional: (str, single or multiple) (selection of data types, or 'all') (default 'all')",
    )
    upload_data_parser.add_argument(
        "--dry-run",
        "--dry_run",
        required=False,
        action="store_true",
        help=help("optional_flag_default_false"),
    )

    # Upload All
    # -------------------------------------------------------------------------

    upload_all_parser = subparsers.add_parser(
        "upload-all",
        aliases=["upload_all"],
        description=process_docstring(DataShuttle.upload_all.__doc__),
    )
    upload_all_parser.set_defaults(func=upload_all)

    # Download Data
    # -------------------------------------------------------------------------

    download_data_parser = subparsers.add_parser(
        "download-data",
        aliases=["download_data"],
        description=process_docstring(DataShuttle.download_data.__doc__),
        formatter_class=argparse.RawTextHelpFormatter,
        help="",
    )
    download_data_parser = download_data_parser.add_argument_group(
        "named arguments:"  # type: ignore
    )
    download_data_parser.set_defaults(func=download_data)

    download_data_parser.add_argument(
        "--sub-names",
        "--sub_names",
        "-sub",
        type=str,
        nargs="+",
        required=True,
        help=help("required_str_single_or_multiple_or_all"),
    )
    download_data_parser.add_argument(
        "--ses-names",
        "--ses_names",
        "-ses",
        type=str,
        nargs="+",
        required=True,
        help=help("required_str_single_or_multiple_or_all"),
    )
    download_data_parser.add_argument(
        "--data-type",
        "--data_type",
        "-dt",
        type=str,
        nargs="+",
        required=False,
        help="Optional: (str or list) (selection of data types, or 'all') (default 'all')",
    )
    download_data_parser.add_argument(
        "--dry-run",
        "--dry_run",
        required=False,
        action="store_true",
        help=help("optional_flag_default_false"),
    )

    # Download All
    # -------------------------------------------------------------------------

    download_all_parser = subparsers.add_parser(
        "download-all",
        aliases=["download_all"],
        description=process_docstring(DataShuttle.download_all.__doc__),
    )
    download_all_parser.set_defaults(func=download_all)

    # Upload project folder or file
    # -------------------------------------------------------------------------

    upload_project_folder_or_file_parser = subparsers.add_parser(
        "upload-project-folder-or-file",
        aliases=["upload_project_folder_or_file"],
        description=process_docstring(
            DataShuttle.upload_project_folder_or_file.__doc__
        ),
        formatter_class=argparse.RawTextHelpFormatter,
        help="",
    )
    upload_project_folder_or_file_parser.set_defaults(
        func=upload_project_folder_or_file
    )

    upload_project_folder_or_file_parser.add_argument(
        "filepath", type=str, help=help("required_str")
    )
    upload_project_folder_or_file_parser.add_argument(
        "--dry-run",
        "--dry_run",
        action="store_true",
        help=help("flag_default_false"),
    )

    # Download project folder or file
    # -------------------------------------------------------------------------

    download_project_folder_or_file_parser = subparsers.add_parser(
        "download-project-folder-or-file",
        aliases=["download_project_folder_or_file"],
        description=process_docstring(
            DataShuttle.download_project_folder_or_file.__doc__
        ),
        formatter_class=argparse.RawTextHelpFormatter,
        help="",
    )
    download_project_folder_or_file_parser.set_defaults(
        func=download_project_folder_or_file
    )

    download_project_folder_or_file_parser.add_argument(
        "filepath", type=str, help=help("required_str")
    )
    download_project_folder_or_file_parser.add_argument(
        "--dry-run",
        "--dry_run",
        action="store_true",
        help=help("flag_default_false"),
    )

    # Show Local Path
    # -------------------------------------------------------------------------

    show_local_path_parser = subparsers.add_parser(
        "show-local-path",
        aliases=["show_local_path"],
        description=process_docstring(DataShuttle.show_local_path.__doc__),
    )
    show_local_path_parser.set_defaults(func=show_local_path)

    show_datashuttle_path_parser = subparsers.add_parser(
        "show-datashuttle-path",
        aliases=["show_datashuttle_path"],
        description=process_docstring(
            DataShuttle.show_datashuttle_path.__doc__
        ),
    )
    show_datashuttle_path_parser.set_defaults(func=show_datashuttle_path)

    # Get Config Path
    # -------------------------------------------------------------------------

    show_config_path_parser = subparsers.add_parser(
        "show-config-path",
        aliases=["show_config_path"],
        description=process_docstring(DataShuttle.show_config_path.__doc__),
    )
    show_config_path_parser.set_defaults(func=show_config_path)

    # Get Remote Path
    # -------------------------------------------------------------------------

    show_remote_path_parser = subparsers.add_parser(
        "show-remote-path",
        aliases=["show_remote_path"],
        description=process_docstring(DataShuttle.show_remote_path.__doc__),
    )
    show_remote_path_parser.set_defaults(func=show_remote_path)

    # Show Configs
    # -------------------------------------------------------------------------

    show_configs_parser = subparsers.add_parser(
        "show-configs",
        aliases=["show_configs"],
        description=process_docstring(DataShuttle.show_configs.__doc__),
    )
    show_configs_parser.set_defaults(func=show_configs)

    # Show Logging Path
    # -------------------------------------------------------------------------

    show_logging_path_parser = subparsers.add_parser(
        "show-logging-path",
        aliases=["show_logging_path"],
        description=process_docstring(DataShuttle.show_logging_path.__doc__),
    )
    show_logging_path_parser.set_defaults(func=show_logging_path)

    # Show Local tree
    # -------------------------------------------------------------------------

    show_local_tree_parser = subparsers.add_parser(
        "show-local-tree",
        aliases=["show_local_tree"],
        description=process_docstring(DataShuttle.show_local_tree.__doc__),
    )
    show_local_tree_parser.set_defaults(func=show_local_tree)

    # Check Name Processing
    # -------------------------------------------------------------------------

    check_name_formatting_parser = subparsers.add_parser(
        "check-name-formatting",
        aliases=["check_name_formatting"],
        description=process_docstring(
            DataShuttle.check_name_formatting.__doc__
        ),
        formatter_class=argparse.RawTextHelpFormatter,
        help="",
    )
    check_name_formatting_parser.set_defaults(func=check_name_formatting)

    check_name_formatting_parser.add_argument(
        "prefix",
        type=str,
        help="Required: (str) (sub- or ses-)",
    )

    check_name_formatting_parser.add_argument(
        "--names",
        type=str,
        nargs="+",
        help="Required: (str, single or multiple)",
    )

    # Supply Config
    # -------------------------------------------------------------------------

    supply_config_file_parser = subparsers.add_parser(
        "supply-config-file",
        aliases=["supply_config_file"],
        description=process_docstring(DataShuttle.supply_config_file.__doc__),
        formatter_class=argparse.RawTextHelpFormatter,
        help="",
    )
    supply_config_file_parser.set_defaults(func=supply_config_file)

    supply_config_file_parser.add_argument(
        "path_to_config",
        type=str,
        help="Required: (str, single or multiple)",
    )

    return parser


parser = construct_parser()

# -----------------------------------------------------------------------------
# Run
# -----------------------------------------------------------------------------


def main() -> None:
    """
    All arguments from the CLI are collected and
    the function to call determined from the func
    properly on the CLI args. This command name
    should match the datashuttle API function name.

    Next, initialise a datashuttle project using the API.
    Supress the warning that a config file must
    be made on project initialisation when
    a config is being made.

    Finally, call the function associated with the command
    This is setup above, using the "set defaults" function
    associated with created parsers, e.g.

    supply_config_file_parser.set_defaults(func=supply_config_file)

    These command functions (all defined above) will process
    the CLI arguments and then call the appropriate API function
    through run_command().
    """
    args = parser.parse_args()

    if "func" in args and str(args.func.__name__) == "make_config_file":
        warn = "ignore"
    else:
        warn = "default"

    warnings.filterwarnings(warn)  # type: ignore
    project = DataShuttle(args.project_name)
    warnings.filterwarnings("default")

    if len(vars(args)) > 1:
        args.func(project, args)
    else:
        utils.print_message_to_user(
            f"Datashuttle project: {args.project_name}. "
            f"Add additional commands, see --help for details"
        )


if __name__ == "__main__":
    main()<|MERGE_RESOLUTION|>--- conflicted
+++ resolved
@@ -331,7 +331,6 @@
     project.show_configs()
 
 
-<<<<<<< HEAD
 # Show Logging Path ----------------------------------------------------------
 
 
@@ -340,9 +339,6 @@
     project = args[0]
     project.show_logging_path()
 
-
-=======
->>>>>>> 797a5cca
 # Show Local Tree ------------------------------------------------------------
 
 
