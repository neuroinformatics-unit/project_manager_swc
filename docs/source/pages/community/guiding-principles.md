--- conflicted
+++ resolved
@@ -46,12 +46,8 @@
 In future versions it will be necessary to standardise additional features
 (e.g. sync pulse metadata) to allow automation of more sophisticated analyses.
 New standards will always be goal-orientated and customisable, only required
-<<<<<<< HEAD
 to achieve a particular research goal. It is anticipated that as these 'rules'
 are adopted, projects will become progressively easier to convert to BIDS or NWB.
-=======
-to achieve a particular research goal.
->>>>>>> 05b7739a
 
 The role of **datashuttle** will be to enforce these rules in a flexible manner.
 
